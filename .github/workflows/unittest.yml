--- conflicted
+++ resolved
@@ -10,32 +10,6 @@
       fail-fast: true
 
     steps:
-<<<<<<< HEAD
-    - uses: actions/checkout@master
-    - name: Set up Python ${{ matrix.python-version }}
-      uses: actions/setup-python@v4
-      with:
-        python-version: ${{ matrix.python-version }}
-    - name: Install dependencies
-      run: |
-        sudo apt update
-        sudo apt -y install ffmpeg
-        sudo apt -y install -qq aria2
-        aria2c --console-log-level=error -c -x 16 -s 16 -k 1M https://huggingface.co/IAHispano/Applio/resolve/main/Resources/embedders/hubert_base.pt -d ./ -o rvc/embedders/hubert_base.pt
-        python -m pip install --upgrade pip
-        python -m pip install --upgrade setuptools
-        python -m pip install --upgrade wheel
-        pip install torch torchvision torchaudio
-        pip install -r requirements.txt
-    - name: Test step 1 & 2
-      run: |
-        mkdir -p logs/mi-test
-        touch logs/mi-test/preprocess.log
-        python rvc/train/preprocess/preprocess.py logs/mi-test logs/mute/sliced_audios 48000 3.7 1
-        touch logs/mi-test/extract_f0_feature.log
-        python rvc/train/extract/extract_f0_print.py logs/mi-test pm 64 1
-        python rvc/train/extract/extract_feature_print.py cpu 1 0 0 logs/mi-test v1 True contentvec
-=======
       - uses: actions/checkout@master
       - name: Set up Python ${{ matrix.python-version }}
         uses: actions/setup-python@v4
@@ -50,10 +24,10 @@
           python -m pip install --upgrade wheel
           pip install torch torchvision torchaudio
           pip install -r requirements.txt
+          python main.py prerequisites --models "True"
       - name: Test Preprocess
         run: |
-          python core.py preprocess --model_name "Evaluate" --dataset_path "logs/mute/0_gt_wavs" --sampling_rate "48000"
+          python core.py preprocess --model_name "Evaluate" --dataset_path "logs/mute/sliced_audios" --sampling_rate "48000"
       - name: Test Extract
         run: |
-          python core.py extract --model_name "Evaluate" --sampling_rate "48000"
->>>>>>> 764e7739
+          python core.py extract --model_name "Evaluate" --sampling_rate "48000"